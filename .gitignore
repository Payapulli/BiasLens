--- conflicted
+++ resolved
@@ -42,13 +42,8 @@
 # Logs
 *.log
 
-<<<<<<< HEAD
-# Test files
-test_*.py
-=======
 # Test files (but keep unit tests)
 # test_*.py
->>>>>>> 04be5344
 
 # OS
 .DS_Store
