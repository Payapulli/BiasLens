# BiasLens

A local, CPU-friendly tool for analyzing political and news bias in text using Retrieval-Augmented Generation (RAG) and In-Context Learning (ICL).

## Overview

BiasLens combines:
- **FAISS vector search** for retrieving relevant article snippets
- **DistilGPT2 LLM inference** for intelligent bias analysis
- **In-context learning** with few-shot examples for structured bias analysis
- **Small transformer models** optimized for CPU inference

## Quick Start

### Local Development

1. **Install Dependencies:**
   ```bash
   python -m venv venv
   source venv/bin/activate  # On Windows: venv\Scripts\activate
   pip install -r requirements.txt
   ```

2. **Prepare Data:**
   ```bash
   # Index the sample articles
   python scripts/index_docs.py
   ```

3. **Run the Development Server:**
   ```bash
<<<<<<< HEAD
   python app/server_production.py
=======
   python app/server.py
>>>>>>> 04be5344
   ```

4. **Access the Application:**
   - Frontend: http://localhost:8000
   - API Documentation: http://localhost:8000/docs
   - Health Check: http://localhost:8000/health

### Production Deployment

For production deployment, see [DEPLOYMENT.md](DEPLOYMENT.md) for detailed instructions.

**Quick deployment:**
```bash
chmod +x deploy.sh
./deploy.sh
```

**Docker deployment:**
```bash
docker-compose up -d
```

### Test Analysis

```bash
# Quick test
python -m uvicorn app.server:app --reload

# Or use the API directly
curl -X POST "http://localhost:8000/analyze" \
     -H "Content-Type: application/json" \
     -d '{"q": "The economy is booming under this administration"}'
```

## API Usage

### POST /analyze

Analyze text for political bias.

**Request:**
```json
{
  "q": "Your text to analyze here"
}
```

**Response:**
```json
{
  "answer": {
    "evidence_spans": ["specific phrases that indicate bias"],
    "indicators": ["bias indicators found"],
    "tentative_label": "leans_left|center|leans_right",
    "confidence": 0.85,
    "rationale": "Explanation of the analysis"
  },
  "retrieved": [
    {
      "text": "retrieved article snippet",
      "score": 0.92,
      "source": "article source"
    }
  ],
  "score": {
    "heuristic_score": 0.3,
    "sentiment": "positive",
    "keywords": ["economy", "booming"]
  }
}
```

## Project Structure

```
biaslens/
├── README.md                 # This file
├── requirements.txt          # Python dependencies
├── data/
│   └── articles.jsonl        # Sample article dataset
├── scripts/
│   └── index_docs.py         # Build FAISS index from articles
├── app/
│   ├── retriever.py          # FAISS retrieval logic
│   ├── server.py             # FastAPI application with DistilGPT2
│   └── index/                # FAISS index files
└── examples/
    └── shots.json            # Few-shot examples for ICL
```

## Limitations

- **CPU-only**: Designed for local inference, not production scale
- **Small models**: Uses lightweight models (distilgpt2) for demo purposes
- **Limited dataset**: Sample data only - replace with your own articles
- **Heuristic-based**: Bias detection relies on simple rules and patterns
- **No training**: Uses pre-trained models without fine-tuning

## Customization

1. **Add your own articles**: Replace `data/articles.jsonl` with your dataset
2. **Modify analysis**: Edit `app/server.py` to adjust DistilGPT2 prompting
3. **Update examples**: Modify `examples/shots.json` for different ICL patterns
4. **Change models**: Swap models in the code (requires updating requirements.txt)

## Requirements

- Python 3.8+
- 4GB+ RAM recommended
- No GPU required (CPU-only)<|MERGE_RESOLUTION|>--- conflicted
+++ resolved
@@ -29,11 +29,7 @@
 
 3. **Run the Development Server:**
    ```bash
-<<<<<<< HEAD
-   python app/server_production.py
-=======
    python app/server.py
->>>>>>> 04be5344
    ```
 
 4. **Access the Application:**
